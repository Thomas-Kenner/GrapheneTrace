--- conflicted
+++ resolved
@@ -170,8 +170,6 @@
             // Unique constraint on active assignments (only one active per patient-clinician pair)
             // This prevents duplicate active assignments
         });
-<<<<<<< HEAD
-=======
 
         // Future: Add configurations for other entities here
         // Example:
@@ -222,7 +220,6 @@
                 .HasForeignKey(b => b.SessionId)
                 .OnDelete(DeleteBehavior.Cascade);
         });
->>>>>>> df6b098c
     }
 
     // Author: 2414111
