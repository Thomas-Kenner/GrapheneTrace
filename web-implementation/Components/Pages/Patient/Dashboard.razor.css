/* Patient Dashboard Scoped Styles */

:root {
  --font-size: 16px;
  --background: #ffffff;
  --foreground: oklch(0.145 0 0);
  --card: #ffffff;
  --card-foreground: oklch(0.145 0 0);
  --primary: #030213;
  --primary-foreground: oklch(1 0 0);
  --secondary: oklch(0.95 0.0058 264.53);
  --secondary-foreground: #030213;
  --muted: #ececf0;
  --muted-foreground: #717182;
  --accent: #e9ebef;
  --accent-foreground: #030213;
  --border: rgba(0, 0, 0, 0.1);
  --input-background: #f3f3f5;
  --radius: 0.625rem;
  --success-green: #10b981;
  --warning-orange: #f59e0b;
  --danger-red: #ef4444;
}

/* Container */
::deep .patient-container {
  min-height: 100vh;
  display: flex;
  flex-direction: column;
  background-color: #f5f5f5;
  font-family: -apple-system, BlinkMacSystemFont, 'Segoe UI', 'Helvetica Neue', Helvetica, Arial, sans-serif;
}

/* Main Content */
::deep .patient-content {
  flex: 1;
  padding: 2rem;
  max-width: 1400px;
  margin: 0 auto;
  width: 100%;
}

/* Dashboard Grid - Two Column Layout */
::deep .dashboard-grid {
  display: grid;
  grid-template-columns: 1fr 380px;
  gap: 1.5rem;
}

::deep .left-column {
  display: flex;
  flex-direction: column;
}

::deep .right-column {
  display: flex;
  flex-direction: column;
  gap: 1.5rem;
}

/* Card Base Styles */
::deep .card {
  background: var(--card);
  border: 2px solid #e5e7eb;
  border-radius: var(--radius);
  padding: 1.5rem;
  box-shadow: 0 1px 3px rgba(0, 0, 0, 0.05);
  transition: all 0.2s ease;
}

::deep .card:hover {
  border-color: var(--primary);
  box-shadow: 0 4px 8px rgba(0, 0, 0, 0.08);
}

/* Live Monitoring Card */
::deep .live-monitoring-card {
  display: flex;
  flex-direction: column;
  height: 100%;
}

::deep .card-header {
  display: flex;
  justify-content: space-between;
  align-items: flex-start;
  margin-bottom: 1.5rem;
}

::deep .card-title {
  font-size: 1.25rem;
  font-weight: 600;
  color: var(--foreground);
  margin: 0 0 0.25rem 0;
}

::deep .card-subtitle {
  font-size: 0.9rem;
  color: var(--muted-foreground);
  margin: 0;
}

::deep .live-badge {
  display: inline-flex;
  align-items: center;
  gap: 0.5rem;
  padding: 0.375rem 0.75rem;
  background: rgba(16, 185, 129, 0.1);
  color: var(--success-green);
  border-radius: 9999px;
  font-size: 0.85rem;
  font-weight: 600;
}

::deep .live-dot {
  width: 8px;
  height: 8px;
  background: var(--success-green);
  border-radius: 50%;
  animation: pulse 2s cubic-bezier(0.4, 0, 0.6, 1) infinite;
}

@keyframes pulse {
  0%, 100% {
    opacity: 1;
  }
  50% {
    opacity: 0.5;
  }
}

/* Heatmap Placeholder */
::deep .heatmap-placeholder {
  flex: 1;
  background: linear-gradient(135deg, rgba(102, 126, 234, 0.05) 0%, rgba(118, 75, 162, 0.05) 100%);
  border: 2px dashed rgba(102, 126, 234, 0.3);
  border-radius: calc(var(--radius) - 2px);
  display: flex;
  flex-direction: column;
  align-items: center;
  justify-content: center;
  min-height: 420px;
  text-align: center;
  padding: 2rem;
}

::deep .placeholder-text {
  font-size: 1.5rem;
  font-weight: 600;
  color: rgba(102, 126, 234, 0.6);
  margin: 0 0 0.5rem 0;
  letter-spacing: 0.05em;
}

::deep .placeholder-description {
  font-size: 0.95rem;
  color: rgba(102, 126, 234, 0.5);
  margin: 0.25rem 0;
}

/* Metrics Strip */
::deep .metrics-strip {
  display: flex;
  justify-content: space-around;
  align-items: center;
  margin-top: 1.5rem;
  padding-top: 1.5rem;
  border-top: 1px solid var(--border);
}

::deep .metric-item {
  display: flex;
  flex-direction: column;
  align-items: center;
  gap: 0.5rem;
}

::deep .metric-label {
  font-size: 0.85rem;
  color: var(--muted-foreground);
  font-weight: 500;
}

::deep .metric-value {
  font-size: 1.5rem;
  font-weight: 700;
  color: var(--foreground);
}

/* Alert Card */
::deep .alert-card {
  text-align: center;
  /* TODO: Add .alert-card.active class with red background when alerts are detected */
}

::deep .alert-icon-container {
  display: flex;
  justify-content: center;
  margin-bottom: 1rem;
}

::deep .alert-icon {
  font-size: 3rem;
  filter: grayscale(100%);
  opacity: 0.5;
}

::deep .alert-title {
  font-size: 1.1rem;
  font-weight: 600;
  color: var(--foreground);
  margin: 0 0 0.75rem 0;
}

::deep .alert-message {
  font-size: 0.9rem;
  color: var(--muted-foreground);
  margin: 0;
  line-height: 1.5;
}

/* Device Card */
::deep .device-card {

}

::deep .device-header {
  display: flex;
  align-items: center;
  gap: 0.75rem;
  margin-bottom: 1rem;
}

::deep .device-icon {
  font-size: 1.5rem;
  filter: grayscale(100%);
  opacity: 0.4;
}

::deep .device-title {
  font-size: 1.1rem;
  font-weight: 600;
  color: var(--foreground);
  margin: 0;
}

::deep .device-status {
  font-size: 0.95rem;
  color: var(--muted-foreground);
  margin: 0 0 0.5rem 0;
}

::deep .device-update {
  font-size: 0.85rem;
  color: var(--muted-foreground);
  margin: 0;
  font-style: italic;
}

/* Summary Card */
::deep .summary-card {

}

::deep .summary-title {
  font-size: 1.1rem;
  font-weight: 600;
  color: var(--foreground);
  margin: 0 0 0.25rem 0;
}

::deep .summary-subtitle {
  font-size: 0.85rem;
  color: var(--muted-foreground);
  margin: 0 0 1rem 0;
}

::deep .summary-content {
  padding: 1rem;
  background: var(--muted);
  border-radius: calc(var(--radius) - 2px);
}

::deep .inspirational-quote {
  font-size: 0.95rem;
  color: var(--foreground);
  margin: 0;
  font-style: italic;
  line-height: 1.6;
  text-align: center;
}

/* Stats Mini Grid */
::deep .stats-mini-grid {
  display: grid;
  grid-template-columns: repeat(3, 1fr);
  gap: 1rem;
}

::deep .stat-mini-card {
  padding: 1rem;
  text-align: center;
}

::deep .stat-mini-title {
  font-size: 0.8rem;
  color: var(--muted-foreground);
  margin: 0 0 0.75rem 0;
  font-weight: 600;
  text-transform: uppercase;
  letter-spacing: 0.05em;
}

::deep .stat-mini-value {
  font-size: 1.25rem;
  font-weight: 700;
  color: var(--foreground);
  margin: 0 0 0.5rem 0;
}

::deep .stat-mini-detail {
  font-size: 0.8rem;
  color: var(--muted-foreground);
  margin: 0;
}

/* Responsive Design */

/* Tablet (collapse to single column) */
@media (max-width: 1024px) {
  ::deep .dashboard-grid {
    grid-template-columns: 1fr;
  }

  ::deep .right-column {
    display: grid;
    grid-template-columns: repeat(2, 1fr);
    gap: 1.5rem;
  }

  ::deep .stats-mini-grid {
    grid-column: 1 / -1;
  }
}

/* Mobile */
@media (max-width: 768px) {
  ::deep .right-column {
    grid-template-columns: 1fr;
  }

  ::deep .stats-mini-grid {
    grid-template-columns: 1fr;
  }

  ::deep .heatmap-placeholder {
    min-height: 300px;
  }

  ::deep .metrics-strip {
    flex-direction: column;
    gap: 1rem;
  }

  ::deep .metric-item {
    width: 100%;
    flex-direction: row;
    justify-content: space-between;
  }
}

@media (max-width: 480px) {
  ::deep .patient-content {
    padding: 0.75rem;
  }

  ::deep .card {
    padding: 1rem;
  }

  ::deep .card-title {
    font-size: 1.1rem;
  }

  ::deep .heatmap-placeholder {
    min-height: 250px;
    padding: 1rem;
  }

  ::deep .placeholder-text {
    font-size: 1.25rem;
  }
}

/* Animations */
@keyframes fadeIn {
  from {
    opacity: 0;
    transform: translateY(10px);
  }
  to {
    opacity: 1;
    transform: translateY(0);
  }
}

::deep .card {
  animation: fadeIn 0.3s ease-out;
}

/* Author: SID:2412494 - Connect Device Button Styles */

::deep .connect-device-prompt {
  display: flex;
  flex-direction: column;
  align-items: center;
  gap: 1rem;
}

::deep .device-icon-large {
  font-size: 4rem;
  opacity: 0.5;
}

::deep .connect-message {
  font-size: 1.1rem;
  color: var(--muted-foreground);
  margin: 0;
}

::deep .connect-btn {
  padding: 0.75rem 2rem;
  font-size: 1rem;
  font-weight: 600;
  color: white;
  background: linear-gradient(135deg, #667eea 0%, #764ba2 100%);
  border: none;
  border-radius: var(--radius);
  cursor: pointer;
  transition: all 0.2s ease;
}

::deep .connect-btn:hover:not(:disabled) {
  transform: translateY(-2px);
  box-shadow: 0 4px 12px rgba(102, 126, 234, 0.4);
}

::deep .connect-btn:disabled {
  opacity: 0.7;
  cursor: wait;
}

/* Offline Badge */
::deep .offline-badge {
  display: inline-flex;
  align-items: center;
  padding: 0.375rem 0.75rem;
  background: rgba(113, 113, 130, 0.1);
  color: var(--muted-foreground);
  border-radius: 9999px;
  font-size: 0.85rem;
  font-weight: 600;
}

/* Heatmap Container - for canvas */
::deep .heatmap-container {
  display: flex;
  justify-content: center;
  align-items: center;
  padding: 1rem;
}

::deep .heatmap-container canvas {
  border-radius: calc(var(--radius) - 4px);
  box-shadow: 0 2px 8px rgba(0, 0, 0, 0.1);
}

/* Alert Card Active States */
::deep .alert-card.alert-active {
  background: linear-gradient(135deg, rgba(239, 68, 68, 0.1) 0%, rgba(239, 68, 68, 0.05) 100%);
  border-color: var(--danger-red);
}

::deep .alert-card.alert-active .alert-icon {
  filter: none;
  opacity: 1;
}

::deep .alert-card.alert-active .alert-title {
  color: var(--danger-red);
}

::deep .alert-card.alert-warning {
  background: linear-gradient(135deg, rgba(245, 158, 11, 0.1) 0%, rgba(245, 158, 11, 0.05) 100%);
  border-color: var(--warning-orange);
}

::deep .alert-card.alert-warning .alert-icon {
  filter: none;
  opacity: 1;
}

::deep .alert-card.alert-warning .alert-title {
  color: var(--warning-orange);
}

/* Device Card Connected State */
::deep .device-card.connected {
  border-color: var(--success-green);
}

::deep .device-card.connected .device-icon {
  filter: none;
  opacity: 1;
  color: var(--success-green);
}

::deep .device-card.connected .device-title {
  color: var(--success-green);
}
<<<<<<< HEAD
*/
.logout-form { display: inline; margin: 0; }
=======

/* Device Control Buttons */
::deep .device-controls {
  display: flex;
  gap: 0.5rem;
  margin-top: 1rem;
}

::deep .scenario-btn,
::deep .fault-btn {
  flex: 1;
  padding: 0.5rem 0.75rem;
  font-size: 0.8rem;
  font-weight: 500;
  border: 1px solid var(--border);
  border-radius: var(--radius);
  cursor: pointer;
  transition: all 0.2s ease;
}

::deep .scenario-btn {
  background: var(--secondary);
  color: var(--secondary-foreground);
}

::deep .scenario-btn:hover {
  background: var(--accent);
  border-color: var(--primary);
}

::deep .fault-btn {
  background: rgba(239, 68, 68, 0.1);
  color: var(--danger-red);
  border-color: rgba(239, 68, 68, 0.3);
}

::deep .fault-btn:hover {
  background: rgba(239, 68, 68, 0.2);
  border-color: var(--danger-red);
}

::deep .disconnect-btn {
  width: 100%;
  margin-top: 0.75rem;
  padding: 0.5rem 0.75rem;
  font-size: 0.8rem;
  font-weight: 500;
  background: transparent;
  color: var(--muted-foreground);
  border: 1px dashed var(--border);
  border-radius: var(--radius);
  cursor: pointer;
  transition: all 0.2s ease;
}

::deep .disconnect-btn:hover {
  background: rgba(239, 68, 68, 0.05);
  color: var(--danger-red);
  border-color: var(--danger-red);
  border-style: solid;
}

/* Pressure Value Colors */
::deep .metric-value.pressure-high {
  color: var(--danger-red);
}

::deep .metric-value.pressure-medium {
  color: var(--warning-orange);
}

::deep .metric-value.pressure-low {
  color: var(--success-green);
}
>>>>>>> df6b098c
<|MERGE_RESOLUTION|>--- conflicted
+++ resolved
@@ -518,10 +518,6 @@
 ::deep .device-card.connected .device-title {
   color: var(--success-green);
 }
-<<<<<<< HEAD
-*/
-.logout-form { display: inline; margin: 0; }
-=======
 
 /* Device Control Buttons */
 ::deep .device-controls {
@@ -595,5 +591,4 @@
 
 ::deep .metric-value.pressure-low {
   color: var(--success-green);
-}
->>>>>>> df6b098c
+}