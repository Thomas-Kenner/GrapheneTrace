--- conflicted
+++ resolved
@@ -1,9 +1,3 @@
-<<<<<<< HEAD
-@page "/patient/sessions"
-@rendermode InteractiveServer
-@attribute [Microsoft.AspNetCore.Authorization.Authorize(Roles = "Patient")]
-@using GrapheneTrace.Web.Components.Layout
-=======
 @*
     ========================================
     SESSIONS PAGE
@@ -28,7 +22,6 @@
 @inject HeatmapPlaybackService PlaybackService
 @inject IJSRuntime JS
 @implements IAsyncDisposable
->>>>>>> df6b098c
 
 <div class="patient-container">
     <PatientHeader />
@@ -41,41 +34,12 @@
                     <p class="sidebar-subtitle">Past monitoring sessions</p>
 
                     <div class="sessions-list">
-<<<<<<< HEAD
-                        <div class="session-item @(selectedSession == 1 ? "active" : "")" @onclick="() => SelectSession(1)">
-                            <div class="session-header">
-                                <span class="session-date">Placeholder Date</span>
-                                <span class="alert-badge">1 Alert</span>
-                            </div>
-                            <div class="session-details">
-                                <span class="session-duration">Placeholder Duration</span>
-                                <span class="session-pressure">Placeholder mmHg</span>
-                            </div>
-                        </div>
-
-                        <div class="session-item @(selectedSession == 2 ? "active" : "")" @onclick="() => SelectSession(2)">
-                            <div class="session-header">
-                                <span class="session-date">Placeholder Date</span>
-                                <span class="no-alert">No Alerts</span>
-                            </div>
-                            <div class="session-details">
-                                <span class="session-duration">Placeholder Duration</span>
-                                <span class="session-pressure">Placeholder mmHg</span>
-                            </div>
-                        </div>
-
-                        <div class="session-item @(selectedSession == 3 ? "active" : "")" @onclick="() => SelectSession(3)">
-                            <div class="session-header">
-                                <span class="session-date">Placeholder Date</span>
-                                <span class="no-alert">No Alerts</span>
-=======
                         @if (isLoading)
                         {
                             <div class="session-item">
                                 <div class="session-header">
                                     <span class="session-date">Loading sessions...</span>
                                 </div>
->>>>>>> df6b098c
                             </div>
                         }
                         else if (sessions == null || sessions.Count == 0)
@@ -85,20 +49,6 @@
                                     <span class="session-date">No sessions found</span>
                                 </div>
                             </div>
-<<<<<<< HEAD
-                        </div>
-
-                        <div class="session-item @(selectedSession == 4 ? "active" : "")" @onclick="() => SelectSession(4)">
-                            <div class="session-header">
-                                <span class="session-date">Placeholder Date</span>
-                                <span class="no-alert">No Alerts</span>
-                            </div>
-                            <div class="session-details">
-                                <span class="session-duration">Placeholder Duration</span>
-                                <span class="session-pressure">Placeholder mmHg</span>
-                            </div>
-                        </div>
-=======
                         }
                         else
                         {
@@ -127,7 +77,6 @@
                                 </div>
                             }
                         }
->>>>>>> df6b098c
                     </div>
                 </div>
             </div>
@@ -231,9 +180,6 @@
             </div>
         </div>
     </div>
-<<<<<<< HEAD
-</div>
-=======
 </div>
 
 @code {
@@ -412,5 +358,4 @@
         PlaybackService.OnFrameChanged -= OnFrameChanged;
         await PlaybackService.DisposeAsync();
     }
-}
->>>>>>> df6b098c
+}