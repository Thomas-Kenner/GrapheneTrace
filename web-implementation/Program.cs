--- conflicted
+++ resolved
@@ -40,9 +40,6 @@
 
 // Add services to the container
 builder.Services.AddControllers();  // For AccountController
-<<<<<<< HEAD
-builder.Services.AddHttpClient();  // For auth form posts
-=======
 
 // Configure HttpClient for Blazor Server components
 // Author: SID:2412494
@@ -57,7 +54,7 @@
     };
 });
 
->>>>>>> 7cb598f0
+
 builder.Services.AddRazorComponents()
     .AddInteractiveServerComponents();
 
@@ -135,8 +132,6 @@
 // Add User Management Service
 // Author: SID:2402513
 builder.Services.AddScoped<UserManagementService>();
-<<<<<<< HEAD
-=======
 
 // Add Patient Settings Service
 // Author: SID:2412494
@@ -145,7 +140,6 @@
 // Add Database Seeder
 // Author: SID:2412494
 builder.Services.AddScoped<DatabaseSeeder>();
->>>>>>> 7cb598f0
 
 var app = builder.Build();
 
