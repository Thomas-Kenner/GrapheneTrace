using Microsoft.AspNetCore.Identity;

namespace GrapheneTrace.Web.Models;

/// <summary>
/// Custom user entity extending ASP.NET Core Identity.
/// Author: SID:2412494
/// </summary>
/// <remarks>
/// Design Pattern: Extends IdentityUser with Guid primary key for better performance.
///
/// Why Guid over string:
/// - Better performance for indexing and joins
/// - Smaller storage footprint
/// - Aligns with medical device best practices
///
/// Custom Fields:
/// - FirstName, LastName: User display information
/// - UserType: Simple role-based routing ("admin", "clinician", "patient")
/// - DeactivatedAt: Soft deletion for audit trail compliance (HIPAA requirement)
///
/// Identity provides built-in fields:
/// - Email, EmailConfirmed: Email and verification status
/// - PasswordHash: Secure password storage (PBKDF2)
/// - SecurityStamp: Token invalidation on password change
/// - LockoutEnd, AccessFailedCount: Account lockout management
/// - PhoneNumber, TwoFactorEnabled: 2FA support (future)
/// </remarks>
public class ApplicationUser : IdentityUser<Guid>
{
    /// <summary>
    /// User's first name.
    /// </summary>
    public string FirstName { get; set; } = string.Empty;

    /// <summary>
    /// User's last name.
    /// </summary>
    public string LastName { get; set; } = string.Empty;

    /// <summary>
    /// User type for role-based routing.
    /// Valid values: "admin", "clinician", "patient"
    /// </summary>
    /// <remarks>
    /// Design Decision: Simple string property instead of AspNetRoles table.
    /// Why: We have exactly 3 fixed roles that never change. This is simpler
    /// than maintaining a join table and provides better performance.
    /// Future: Can migrate to Claims or Roles if dynamic permissions needed.
    /// </remarks>
    public string UserType { get; set; } = string.Empty;

    /// <summary>
    /// Timestamp when the user account was created.
    /// </summary>
    /// <remarks>
    /// Author: 2402513
    /// Purpose: Track user registration date for analytics and reporting.
    /// Set automatically during user creation.
    /// Used for dashboard graphs showing user signup trends over time.
    /// </remarks>
    public DateTime CreatedAt { get; set; } = DateTime.UtcNow;

    /// <summary>
<<<<<<< HEAD
=======
    /// Timestamp when the account was approved by an administrator. Null indicates pending approval.
    /// </summary>
    /// <remarks>
    /// Account Approval Workflow:
    /// - When a user registers, this field is NULL (account pending approval)
    /// - Admin must approve the account before user can access the system
    /// - Set to current timestamp when admin approves the account
    /// - Check this field during login to prevent unapproved users from accessing the system
    /// </remarks>
    public DateTime? ApprovedAt { get; set; }

    /// <summary>
    /// Foreign key to the administrator who approved this account. Null indicates not yet approved or auto-approved (patients).
    /// </summary>
    /// <remarks>
    /// Audit Trail:
    /// - Set when admin manually approves an account via the approval dashboard
    /// - References the approving admin's user_id in AspNetUsers table
    /// - Provides direct database-level tracking of who approved which accounts
    /// - Null for patient accounts (auto-approved) or legacy accounts approved before this field existed
    /// - Used in conjunction with ApprovedAt timestamp for complete audit trail
    /// </remarks>
    public Guid? ApprovedBy { get; set; }

    /// <summary>
    /// Navigation property to the administrator who approved this account.
    /// </summary>
    /// <remarks>
    /// Enables queries like:
    /// - var approver = user.ApprovedByAdmin;
    /// - var approverName = user.ApprovedByAdmin?.FullName;
    /// Useful for displaying approval history in admin dashboards.
    /// </remarks>
    public virtual ApplicationUser? ApprovedByAdmin { get; set; }

    /// <summary>
>>>>>>> 7cb598f0
    /// Soft deletion timestamp. Null indicates active account.
    /// </summary>
    /// <remarks>
    /// Compliance Requirement: HIPAA requires maintaining audit trails.
    /// We never permanently delete user accounts to preserve historical data.
    /// Check this field during login to prevent deactivated users from accessing the system.
    /// </remarks>
    public DateTime? DeactivatedAt { get; set; }

    /// <summary>
    /// Display name combining first and last name.
    /// </summary>
    public string FullName => $"{FirstName} {LastName}";
}<|MERGE_RESOLUTION|>--- conflicted
+++ resolved
@@ -54,7 +54,7 @@
     /// Timestamp when the user account was created.
     /// </summary>
     /// <remarks>
-    /// Author: 2402513
+    /// Author: SID:2402513
     /// Purpose: Track user registration date for analytics and reporting.
     /// Set automatically during user creation.
     /// Used for dashboard graphs showing user signup trends over time.
@@ -62,8 +62,6 @@
     public DateTime CreatedAt { get; set; } = DateTime.UtcNow;
 
     /// <summary>
-<<<<<<< HEAD
-=======
     /// Timestamp when the account was approved by an administrator. Null indicates pending approval.
     /// </summary>
     /// <remarks>
@@ -100,7 +98,6 @@
     public virtual ApplicationUser? ApprovedByAdmin { get; set; }
 
     /// <summary>
->>>>>>> 7cb598f0
     /// Soft deletion timestamp. Null indicates active account.
     /// </summary>
     /// <remarks>
